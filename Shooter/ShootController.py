__author__ = 'Dawson'
from  .Flywheels import Flywheels
from .Intake import Intake
import wpilib
class ShootController():
    # TODO: better names for Switch/Switch2
    def __init__(self, left, right, intake, switch, switch2):#switch is wpilib.DigitalInput(port)
        self.LeftTalon = left
        self.RightTalon = right
        self.IntakeTalon = intake
        self.Switch = switch
        self.Switch2 = switch2
        self.Flywheels = Flywheels(self.LeftTalon, self.RightTalon)
        self.Intake = Intake(self.IntakeTalon)

    def invertFlywheels(self):
        self.Flywheels.invertFlywheels()

    def update(self, isIntakeButtonPushed,
               isFlywheelButtonPushed,
               isShootButtonPushed,
               isDischargeButtonPushed = False): #This should be always called
        if (isDischargeButtonPushed):
            self.Flywheels.driveVoltage(0)
            self.Intake.dischargeBall()
        else:
            if isIntakeButtonPushed:
                if not (self.Switch.get() == 0 or self.Switch2.get() == 0):
                    # if not isFlywheelButtonPushed:
                    self.Intake.intakeBall()
                else:
                    self.Intake.stop()
            elif isShootButtonPushed:
                if self.Flywheels.readyToShoot():
                    self.Intake.intakeBall()
            else:
                self.Intake.stop()

            if isFlywheelButtonPushed:
                self.Flywheels.driveAuto()
            else:
<<<<<<< HEAD
                self.Flywheels.driveVoltage(0)
=======
                #TODO: this uses too much power
                self.Flywheels.driveSpeed(0)
>>>>>>> c39dba3e



<|MERGE_RESOLUTION|>--- conflicted
+++ resolved
@@ -39,12 +39,8 @@
             if isFlywheelButtonPushed:
                 self.Flywheels.driveAuto()
             else:
-<<<<<<< HEAD
-                self.Flywheels.driveVoltage(0)
-=======
                 #TODO: this uses too much power
                 self.Flywheels.driveSpeed(0)
->>>>>>> c39dba3e
 
 
 

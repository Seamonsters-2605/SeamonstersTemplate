<?xml version="1.0" encoding="UTF-8"?>
<project version="4">
  <component name="ChangeListManager">
    <list default="true" id="2c328e62-8497-4868-9f4c-a486f77680c4" name="Default" comment="" />
    <ignored path="CompetitionBot2016.iws" />
    <ignored path=".idea/workspace.xml" />
    <option name="EXCLUDED_CONVERTED_TO_IGNORED" value="true" />
    <option name="TRACKING_ENABLED" value="true" />
    <option name="SHOW_DIALOG" value="false" />
    <option name="HIGHLIGHT_CONFLICTS" value="true" />
    <option name="HIGHLIGHT_NON_ACTIVE_CHANGELIST" value="false" />
    <option name="LAST_RESOLUTION" value="IGNORE" />
  </component>
  <component name="ChangesViewManager" flattened_view="true" show_ignored="false" />
  <component name="CreatePatchCommitExecutor">
    <option name="PATCH_PATH" value="" />
  </component>
  <component name="ExecutionTargetManager" SELECTED_TARGET="default_target" />
  <component name="FavoritesManager">
    <favorites_list name="CompetitionBot2016" />
  </component>
  <component name="FileEditorManager">
<<<<<<< HEAD
    <leaf>
      <file leaf-file-name="robot.py" pinned="false" current-in-tab="false">
        <entry file="file://$PROJECT_DIR$/robot.py">
          <provider selected="true" editor-type-id="text-editor">
            <state vertical-scroll-proportion="0.0">
              <caret line="120" column="53" selection-start-line="120" selection-start-column="53" selection-end-line="120" selection-end-column="53" />
              <folding />
            </state>
          </provider>
        </entry>
      </file>
      <file leaf-file-name="HolonomicDrive.py" pinned="false" current-in-tab="false">
        <entry file="file://$PROJECT_DIR$/HolonomicDrive/HolonomicDrive.py">
          <provider selected="true" editor-type-id="text-editor">
            <state vertical-scroll-proportion="71.47059">
              <caret line="37" column="39" selection-start-line="37" selection-start-column="39" selection-end-line="37" selection-end-column="39" />
=======
    <leaf SIDE_TABS_SIZE_LIMIT_KEY="375">
      <file leaf-file-name="HolonomicDrive.py" pinned="false" current-in-tab="false">
        <entry file="file://$PROJECT_DIR$/HolonomicDrive/HolonomicDrive.py">
          <provider selected="true" editor-type-id="text-editor">
            <state vertical-scroll-proportion="0.0">
              <caret line="4" column="19" selection-start-line="4" selection-start-column="19" selection-end-line="4" selection-end-column="19" />
>>>>>>> 0f46e987
              <folding />
            </state>
          </provider>
        </entry>
      </file>
<<<<<<< HEAD
      <file leaf-file-name="robot.py" pinned="false" current-in-tab="false">
        <entry file="file://$USER_HOME$/PycharmProjects/Various Test Code/NetworkTables/robot.py">
          <provider selected="true" editor-type-id="text-editor">
            <state vertical-scroll-proportion="0.0">
              <caret line="14" column="26" selection-start-line="14" selection-start-column="26" selection-end-line="14" selection-end-column="26" />
              <folding>
                <element signature="e#22#35#0" expanded="true" />
              </folding>
=======
      <file leaf-file-name="ShootController.py" pinned="false" current-in-tab="false">
        <entry file="file://$PROJECT_DIR$/Shooter/ShootController.py">
          <provider selected="true" editor-type-id="text-editor">
            <state vertical-scroll-proportion="0.0">
              <caret line="39" column="44" selection-start-line="39" selection-start-column="44" selection-end-line="39" selection-end-column="44" />
              <folding />
>>>>>>> 0f46e987
            </state>
          </provider>
        </entry>
      </file>
<<<<<<< HEAD
      <file leaf-file-name="ShootController.py" pinned="false" current-in-tab="false">
        <entry file="file://$PROJECT_DIR$/Shooter/ShootController.py">
=======
      <file leaf-file-name="Flywheels.py" pinned="false" current-in-tab="false">
        <entry file="file://$PROJECT_DIR$/Shooter/Flywheels.py">
>>>>>>> 0f46e987
          <provider selected="true" editor-type-id="text-editor">
            <state vertical-scroll-proportion="0.0">
              <caret line="7" column="72" selection-start-line="7" selection-start-column="72" selection-end-line="7" selection-end-column="72" />
              <folding />
            </state>
          </provider>
        </entry>
      </file>
      <file leaf-file-name="robot.py" pinned="false" current-in-tab="false">
        <entry file="file://$PROJECT_DIR$/robot.py">
          <provider selected="true" editor-type-id="text-editor">
            <state vertical-scroll-proportion="0.0">
              <caret line="124" column="35" selection-start-line="124" selection-start-column="35" selection-end-line="124" selection-end-column="35" />
              <folding>
                <element signature="e#30#41#0" expanded="true" />
              </folding>
            </state>
          </provider>
        </entry>
      </file>
      <file leaf-file-name="Gamepad.py" pinned="false" current-in-tab="false">
        <entry file="file://$PROJECT_DIR$/JoystickLib/Gamepad.py">
          <provider selected="true" editor-type-id="text-editor">
            <state vertical-scroll-proportion="0.0">
              <caret line="35" column="47" selection-start-line="35" selection-start-column="47" selection-end-line="35" selection-end-column="47" />
              <folding />
            </state>
          </provider>
        </entry>
      </file>
<<<<<<< HEAD
      <file leaf-file-name="Flywheels.py" pinned="false" current-in-tab="false">
        <entry file="file://$PROJECT_DIR$/Shooter/Flywheels.py">
          <provider selected="true" editor-type-id="text-editor">
            <state vertical-scroll-proportion="0.0">
              <caret line="9" column="31" selection-start-line="9" selection-start-column="31" selection-end-line="9" selection-end-column="31" />
=======
      <file leaf-file-name="TheNewArm.py" pinned="false" current-in-tab="false">
        <entry file="file://$PROJECT_DIR$/TheNewArm.py">
          <provider selected="true" editor-type-id="text-editor">
            <state vertical-scroll-proportion="0.0">
              <caret line="12" column="30" selection-start-line="12" selection-start-column="30" selection-end-line="12" selection-end-column="30" />
>>>>>>> 0f46e987
              <folding />
            </state>
          </provider>
        </entry>
      </file>
<<<<<<< HEAD
      <file leaf-file-name="robot.py" pinned="false" current-in-tab="true">
        <entry file="file://$PROJECT_DIR$/Arm/robot.py">
          <provider selected="true" editor-type-id="text-editor">
            <state vertical-scroll-proportion="0.4981685">
              <caret line="25" column="76" selection-start-line="25" selection-start-column="76" selection-end-line="25" selection-end-column="76" />
=======
      <file leaf-file-name="robot.py" pinned="false" current-in-tab="false">
        <entry file="file://$PROJECT_DIR$/NewArm/robot.py">
          <provider selected="true" editor-type-id="text-editor">
            <state vertical-scroll-proportion="0.0">
              <caret line="0" column="0" selection-start-line="0" selection-start-column="0" selection-end-line="0" selection-end-column="0" />
>>>>>>> 0f46e987
              <folding />
            </state>
          </provider>
        </entry>
      </file>
      <file leaf-file-name="NewArmControl.py" pinned="false" current-in-tab="true">
        <entry file="file://$PROJECT_DIR$/NewArm/NewArmControl.py">
          <provider selected="true" editor-type-id="text-editor">
            <state vertical-scroll-proportion="0.40097207">
              <caret line="33" column="8" selection-start-line="33" selection-start-column="8" selection-end-line="33" selection-end-column="8" />
              <folding />
            </state>
          </provider>
        </entry>
      </file>
      <file leaf-file-name="Lifter.py" pinned="false" current-in-tab="false">
        <entry file="file://$PROJECT_DIR$/Lifter/Lifter.py">
          <provider selected="true" editor-type-id="text-editor">
            <state vertical-scroll-proportion="0.0">
              <caret line="6" column="45" selection-start-line="6" selection-start-column="45" selection-end-line="6" selection-end-column="45" />
              <folding />
            </state>
          </provider>
        </entry>
      </file>
    </leaf>
  </component>
  <component name="FileTemplateManagerImpl">
    <option name="RECENT_TEMPLATES">
      <list>
        <option value="Python Script" />
      </list>
    </option>
  </component>
  <component name="Git.Settings">
    <option name="ROOT_SYNC" value="DONT_SYNC" />
    <option name="RECENT_GIT_ROOT_PATH" value="$PROJECT_DIR$" />
  </component>
  <component name="IdeDocumentHistory">
    <option name="CHANGED_PATHS">
      <list>
        <option value="$USER_HOME$/PycharmProjects/Various Test Code/robot.py" />
        <option value="$PROJECT_DIR$/Shooter/Intake.py" />
        <option value="$PROJECT_DIR$/JoystickLib/Gamepad.py" />
        <option value="$PROJECT_DIR$/../Vision.py" />
        <option value="$PROJECT_DIR$/PDPLogger/PDPLogger.py" />
        <option value="$PROJECT_DIR$/globalListener.py" />
        <option value="$PROJECT_DIR$/JeffMode/Vision.py" />
        <option value="$PROJECT_DIR$/Vision.py" />
<<<<<<< HEAD
        <option value="$PROJECT_DIR$/Shooter/Flywheels.py" />
        <option value="$PROJECT_DIR$/robot.py" />
        <option value="$PROJECT_DIR$/Arm/robot.py" />
=======
        <option value="$PROJECT_DIR$/Arm.py" />
        <option value="$PROJECT_DIR$/TheArm.py" />
        <option value="$PROJECT_DIR$/Arm/robot.py" />
        <option value="$PROJECT_DIR$/Shooter/Flywheels.py" />
        <option value="$PROJECT_DIR$/Shooter/ShootController.py" />
        <option value="$PROJECT_DIR$/Lifter/Lifter.py" />
        <option value="$PROJECT_DIR$/TheNewArm.py" />
        <option value="$PROJECT_DIR$/HolonomicDrive/HolonomicDrive.py" />
        <option value="$PROJECT_DIR$/robot.py" />
        <option value="$PROJECT_DIR$/NewArm/NewArmControl.py" />
>>>>>>> 0f46e987
      </list>
    </option>
  </component>
  <component name="NamedScopeManager">
    <order />
  </component>
  <component name="ProjectFrameBounds">
<<<<<<< HEAD
    <option name="width" value="1920" />
    <option name="height" value="1032" />
=======
    <option name="x" value="-9" />
    <option name="y" value="-9" />
    <option name="width" value="1924" />
    <option name="height" value="1048" />
>>>>>>> 0f46e987
  </component>
  <component name="ProjectLevelVcsManager" settingsEditedManually="false">
    <OptionsSetting value="true" id="Add" />
    <OptionsSetting value="true" id="Remove" />
    <OptionsSetting value="true" id="Checkout" />
    <OptionsSetting value="true" id="Update" />
    <OptionsSetting value="true" id="Status" />
    <OptionsSetting value="true" id="Edit" />
    <ConfirmationsSetting value="0" id="Add" />
    <ConfirmationsSetting value="0" id="Remove" />
  </component>
  <component name="ProjectView">
    <navigator currentView="ProjectPane" proportions="" version="1">
      <flattenPackages />
      <showMembers />
      <showModules />
      <showLibraryContents />
      <hideEmptyPackages />
      <abbreviatePackageNames />
      <autoscrollToSource />
      <autoscrollFromSource />
      <sortByType />
    </navigator>
    <panes>
      <pane id="ProjectPane">
        <subPane>
          <PATH>
            <PATH_ELEMENT>
              <option name="myItemId" value="CompetitionBot2016" />
              <option name="myItemType" value="com.intellij.ide.projectView.impl.nodes.ProjectViewProjectNode" />
            </PATH_ELEMENT>
          </PATH>
          <PATH>
            <PATH_ELEMENT>
              <option name="myItemId" value="CompetitionBot2016" />
              <option name="myItemType" value="com.intellij.ide.projectView.impl.nodes.ProjectViewProjectNode" />
            </PATH_ELEMENT>
            <PATH_ELEMENT>
              <option name="myItemId" value="CompetitionBot2016" />
              <option name="myItemType" value="com.intellij.ide.projectView.impl.nodes.PsiDirectoryNode" />
            </PATH_ELEMENT>
          </PATH>
          <PATH>
            <PATH_ELEMENT>
              <option name="myItemId" value="CompetitionBot2016" />
              <option name="myItemType" value="com.intellij.ide.projectView.impl.nodes.ProjectViewProjectNode" />
            </PATH_ELEMENT>
            <PATH_ELEMENT>
              <option name="myItemId" value="CompetitionBot2016" />
              <option name="myItemType" value="com.intellij.ide.projectView.impl.nodes.PsiDirectoryNode" />
            </PATH_ELEMENT>
            <PATH_ELEMENT>
              <option name="myItemId" value="TalonConfig" />
              <option name="myItemType" value="com.intellij.ide.projectView.impl.nodes.PsiDirectoryNode" />
            </PATH_ELEMENT>
            <PATH_ELEMENT>
              <option name="myItemId" value="talonconfig" />
              <option name="myItemType" value="com.intellij.ide.projectView.impl.nodes.PsiDirectoryNode" />
            </PATH_ELEMENT>
          </PATH>
          <PATH>
            <PATH_ELEMENT>
              <option name="myItemId" value="CompetitionBot2016" />
              <option name="myItemType" value="com.intellij.ide.projectView.impl.nodes.ProjectViewProjectNode" />
            </PATH_ELEMENT>
            <PATH_ELEMENT>
              <option name="myItemId" value="CompetitionBot2016" />
              <option name="myItemType" value="com.intellij.ide.projectView.impl.nodes.PsiDirectoryNode" />
            </PATH_ELEMENT>
            <PATH_ELEMENT>
              <option name="myItemId" value="Shooter" />
              <option name="myItemType" value="com.intellij.ide.projectView.impl.nodes.PsiDirectoryNode" />
            </PATH_ELEMENT>
          </PATH>
          <PATH>
            <PATH_ELEMENT>
              <option name="myItemId" value="CompetitionBot2016" />
              <option name="myItemType" value="com.intellij.ide.projectView.impl.nodes.ProjectViewProjectNode" />
            </PATH_ELEMENT>
            <PATH_ELEMENT>
              <option name="myItemId" value="CompetitionBot2016" />
              <option name="myItemType" value="com.intellij.ide.projectView.impl.nodes.PsiDirectoryNode" />
            </PATH_ELEMENT>
            <PATH_ELEMENT>
              <option name="myItemId" value="NewArm" />
              <option name="myItemType" value="com.intellij.ide.projectView.impl.nodes.PsiDirectoryNode" />
            </PATH_ELEMENT>
          </PATH>
          <PATH>
            <PATH_ELEMENT>
              <option name="myItemId" value="CompetitionBot2016" />
              <option name="myItemType" value="com.intellij.ide.projectView.impl.nodes.ProjectViewProjectNode" />
            </PATH_ELEMENT>
            <PATH_ELEMENT>
              <option name="myItemId" value="CompetitionBot2016" />
              <option name="myItemType" value="com.intellij.ide.projectView.impl.nodes.PsiDirectoryNode" />
            </PATH_ELEMENT>
            <PATH_ELEMENT>
              <option name="myItemId" value="Lifter" />
              <option name="myItemType" value="com.intellij.ide.projectView.impl.nodes.PsiDirectoryNode" />
            </PATH_ELEMENT>
          </PATH>
          <PATH>
            <PATH_ELEMENT>
              <option name="myItemId" value="CompetitionBot2016" />
              <option name="myItemType" value="com.intellij.ide.projectView.impl.nodes.ProjectViewProjectNode" />
            </PATH_ELEMENT>
            <PATH_ELEMENT>
              <option name="myItemId" value="CompetitionBot2016" />
              <option name="myItemType" value="com.intellij.ide.projectView.impl.nodes.PsiDirectoryNode" />
            </PATH_ELEMENT>
            <PATH_ELEMENT>
              <option name="myItemId" value="JoystickLib" />
              <option name="myItemType" value="com.intellij.ide.projectView.impl.nodes.PsiDirectoryNode" />
            </PATH_ELEMENT>
          </PATH>
          <PATH>
            <PATH_ELEMENT>
              <option name="myItemId" value="CompetitionBot2016" />
              <option name="myItemType" value="com.intellij.ide.projectView.impl.nodes.ProjectViewProjectNode" />
            </PATH_ELEMENT>
            <PATH_ELEMENT>
              <option name="myItemId" value="CompetitionBot2016" />
              <option name="myItemType" value="com.intellij.ide.projectView.impl.nodes.PsiDirectoryNode" />
            </PATH_ELEMENT>
            <PATH_ELEMENT>
              <option name="myItemId" value="HolonomicDrive" />
              <option name="myItemType" value="com.intellij.ide.projectView.impl.nodes.PsiDirectoryNode" />
            </PATH_ELEMENT>
          </PATH>
          <PATH>
            <PATH_ELEMENT>
              <option name="myItemId" value="CompetitionBot2016" />
              <option name="myItemType" value="com.intellij.ide.projectView.impl.nodes.ProjectViewProjectNode" />
            </PATH_ELEMENT>
            <PATH_ELEMENT>
              <option name="myItemId" value="CompetitionBot2016" />
              <option name="myItemType" value="com.intellij.ide.projectView.impl.nodes.PsiDirectoryNode" />
            </PATH_ELEMENT>
            <PATH_ELEMENT>
              <option name="myItemId" value="Arm" />
              <option name="myItemType" value="com.intellij.ide.projectView.impl.nodes.PsiDirectoryNode" />
            </PATH_ELEMENT>
          </PATH>
        </subPane>
      </pane>
      <pane id="Scratches" />
      <pane id="Scope" />
    </panes>
  </component>
  <component name="PropertiesComponent">
    <property name="last_opened_file_path" value="$USER_HOME$/PycharmProjects/Various Test Code/NetworkTables" />
    <property name="settings.editor.selected.configurable" value="vcs.Git" />
    <property name="settings.editor.splitter.proportion" value="0.2" />
  </component>
  <component name="RunManager">
    <configuration default="true" type="PythonConfigurationType" factoryName="Python">
      <option name="INTERPRETER_OPTIONS" value="" />
      <option name="PARENT_ENVS" value="true" />
      <envs>
        <env name="PYTHONUNBUFFERED" value="1" />
      </envs>
      <option name="SDK_HOME" value="" />
      <option name="WORKING_DIRECTORY" value="" />
      <option name="IS_MODULE_SDK" value="false" />
      <option name="ADD_CONTENT_ROOTS" value="true" />
      <option name="ADD_SOURCE_ROOTS" value="true" />
      <module name="CompetitionBot2016" />
      <option name="SCRIPT_NAME" value="" />
      <option name="PARAMETERS" value="" />
      <option name="SHOW_COMMAND_LINE" value="false" />
      <method />
    </configuration>
    <configuration default="true" type="tests" factoryName="Attests">
      <option name="INTERPRETER_OPTIONS" value="" />
      <option name="PARENT_ENVS" value="true" />
      <envs />
      <option name="SDK_HOME" value="" />
      <option name="WORKING_DIRECTORY" value="" />
      <option name="IS_MODULE_SDK" value="false" />
      <option name="ADD_CONTENT_ROOTS" value="true" />
      <option name="ADD_SOURCE_ROOTS" value="true" />
      <module name="CompetitionBot2016" />
      <option name="SCRIPT_NAME" value="" />
      <option name="CLASS_NAME" value="" />
      <option name="METHOD_NAME" value="" />
      <option name="FOLDER_NAME" value="" />
      <option name="TEST_TYPE" value="TEST_SCRIPT" />
      <option name="PATTERN" value="" />
      <option name="USE_PATTERN" value="false" />
      <method />
    </configuration>
    <configuration default="true" type="tests" factoryName="Doctests">
      <option name="INTERPRETER_OPTIONS" value="" />
      <option name="PARENT_ENVS" value="true" />
      <envs />
      <option name="SDK_HOME" value="" />
      <option name="WORKING_DIRECTORY" value="" />
      <option name="IS_MODULE_SDK" value="false" />
      <option name="ADD_CONTENT_ROOTS" value="true" />
      <option name="ADD_SOURCE_ROOTS" value="true" />
      <module name="CompetitionBot2016" />
      <option name="SCRIPT_NAME" value="" />
      <option name="CLASS_NAME" value="" />
      <option name="METHOD_NAME" value="" />
      <option name="FOLDER_NAME" value="" />
      <option name="TEST_TYPE" value="TEST_SCRIPT" />
      <option name="PATTERN" value="" />
      <option name="USE_PATTERN" value="false" />
      <method />
    </configuration>
    <configuration default="true" type="tests" factoryName="Nosetests">
      <option name="INTERPRETER_OPTIONS" value="" />
      <option name="PARENT_ENVS" value="true" />
      <envs />
      <option name="SDK_HOME" value="" />
      <option name="WORKING_DIRECTORY" value="" />
      <option name="IS_MODULE_SDK" value="false" />
      <option name="ADD_CONTENT_ROOTS" value="true" />
      <option name="ADD_SOURCE_ROOTS" value="true" />
      <module name="CompetitionBot2016" />
      <option name="SCRIPT_NAME" value="" />
      <option name="CLASS_NAME" value="" />
      <option name="METHOD_NAME" value="" />
      <option name="FOLDER_NAME" value="" />
      <option name="TEST_TYPE" value="TEST_SCRIPT" />
      <option name="PATTERN" value="" />
      <option name="USE_PATTERN" value="false" />
      <option name="PARAMS" value="" />
      <option name="USE_PARAM" value="false" />
      <method />
    </configuration>
    <configuration default="true" type="tests" factoryName="Unittests">
      <option name="INTERPRETER_OPTIONS" value="" />
      <option name="PARENT_ENVS" value="true" />
      <envs />
      <option name="SDK_HOME" value="" />
      <option name="WORKING_DIRECTORY" value="" />
      <option name="IS_MODULE_SDK" value="false" />
      <option name="ADD_CONTENT_ROOTS" value="true" />
      <option name="ADD_SOURCE_ROOTS" value="true" />
      <module name="CompetitionBot2016" />
      <option name="SCRIPT_NAME" value="" />
      <option name="CLASS_NAME" value="" />
      <option name="METHOD_NAME" value="" />
      <option name="FOLDER_NAME" value="" />
      <option name="TEST_TYPE" value="TEST_SCRIPT" />
      <option name="PATTERN" value="" />
      <option name="USE_PATTERN" value="false" />
      <option name="PUREUNITTEST" value="true" />
      <option name="PARAMS" value="" />
      <option name="USE_PARAM" value="false" />
      <method />
    </configuration>
    <configuration default="true" type="tests" factoryName="py.test">
      <option name="INTERPRETER_OPTIONS" value="" />
      <option name="PARENT_ENVS" value="true" />
      <envs />
      <option name="SDK_HOME" value="" />
      <option name="WORKING_DIRECTORY" value="" />
      <option name="IS_MODULE_SDK" value="false" />
      <option name="ADD_CONTENT_ROOTS" value="true" />
      <option name="ADD_SOURCE_ROOTS" value="true" />
      <module name="CompetitionBot2016" />
      <option name="SCRIPT_NAME" value="" />
      <option name="CLASS_NAME" value="" />
      <option name="METHOD_NAME" value="" />
      <option name="FOLDER_NAME" value="" />
      <option name="TEST_TYPE" value="TEST_SCRIPT" />
      <option name="PATTERN" value="" />
      <option name="USE_PATTERN" value="false" />
      <option name="testToRun" value="" />
      <option name="keywords" value="" />
      <option name="params" value="" />
      <option name="USE_PARAM" value="false" />
      <option name="USE_KEYWORD" value="false" />
      <method />
    </configuration>
  </component>
  <component name="ShelveChangesManager" show_recycled="false" />
  <component name="SvnConfiguration">
    <configuration />
  </component>
  <component name="TaskManager">
    <task active="true" id="Default" summary="Default task">
      <changelist id="2c328e62-8497-4868-9f4c-a486f77680c4" name="Default" comment="" />
      <created>1455415431039</created>
      <option name="number" value="Default" />
      <updated>1455415431039</updated>
    </task>
    <servers />
  </component>
  <component name="ToolWindowManager">
<<<<<<< HEAD
    <frame x="0" y="0" width="1920" height="1032" extended-state="1" />
    <editor active="true" />
    <layout>
      <window_info id="Project" active="false" anchor="left" auto_hide="false" internal_type="DOCKED" type="DOCKED" visible="true" weight="0.24667022" sideWeight="0.5" order="1" side_tool="false" content_ui="combo" />
      <window_info id="TODO" active="false" anchor="bottom" auto_hide="false" internal_type="DOCKED" type="DOCKED" visible="false" weight="0.33" sideWeight="0.5" order="11" side_tool="false" content_ui="tabs" />
      <window_info id="Event Log" active="false" anchor="bottom" auto_hide="false" internal_type="DOCKED" type="DOCKED" visible="false" weight="0.33" sideWeight="0.5" order="0" side_tool="true" content_ui="tabs" />
      <window_info id="Application Servers" active="false" anchor="bottom" auto_hide="false" internal_type="DOCKED" type="DOCKED" visible="false" weight="0.33" sideWeight="0.5" order="1" side_tool="false" content_ui="tabs" />
      <window_info id="Python Console" active="false" anchor="bottom" auto_hide="false" internal_type="DOCKED" type="DOCKED" visible="false" weight="0.33" sideWeight="0.5" order="2" side_tool="false" content_ui="tabs" />
      <window_info id="Version Control" active="false" anchor="bottom" auto_hide="false" internal_type="DOCKED" type="DOCKED" visible="false" weight="0.33" sideWeight="0.5" order="3" side_tool="false" content_ui="tabs" />
      <window_info id="Structure" active="false" anchor="left" auto_hide="false" internal_type="DOCKED" type="DOCKED" visible="false" weight="0.25" sideWeight="0.5" order="2" side_tool="false" content_ui="tabs" />
      <window_info id="Terminal" active="false" anchor="bottom" auto_hide="false" internal_type="DOCKED" type="DOCKED" visible="false" weight="0.33" sideWeight="0.5" order="4" side_tool="false" content_ui="tabs" />
      <window_info id="Favorites" active="false" anchor="left" auto_hide="false" internal_type="DOCKED" type="DOCKED" visible="false" weight="0.33" sideWeight="0.5" order="0" side_tool="true" content_ui="tabs" />
      <window_info id="Cvs" active="false" anchor="bottom" auto_hide="false" internal_type="DOCKED" type="DOCKED" visible="false" weight="0.25" sideWeight="0.5" order="9" side_tool="false" content_ui="tabs" />
      <window_info id="Message" active="false" anchor="bottom" auto_hide="false" internal_type="DOCKED" type="DOCKED" visible="false" weight="0.33" sideWeight="0.5" order="5" side_tool="false" content_ui="tabs" />
      <window_info id="Commander" active="false" anchor="right" auto_hide="false" internal_type="SLIDING" type="SLIDING" visible="false" weight="0.4" sideWeight="0.5" order="0" side_tool="false" content_ui="tabs" />
      <window_info id="Inspection" active="false" anchor="bottom" auto_hide="false" internal_type="DOCKED" type="DOCKED" visible="false" weight="0.4" sideWeight="0.5" order="10" side_tool="false" content_ui="tabs" />
      <window_info id="Run" active="false" anchor="bottom" auto_hide="false" internal_type="DOCKED" type="DOCKED" visible="false" weight="0.33" sideWeight="0.5" order="7" side_tool="false" content_ui="tabs" />
      <window_info id="Hierarchy" active="false" anchor="right" auto_hide="false" internal_type="DOCKED" type="DOCKED" visible="false" weight="0.25" sideWeight="0.5" order="2" side_tool="false" content_ui="combo" />
      <window_info id="Find" active="false" anchor="bottom" auto_hide="false" internal_type="DOCKED" type="DOCKED" visible="false" weight="0.33" sideWeight="0.5" order="6" side_tool="false" content_ui="tabs" />
      <window_info id="Ant Build" active="false" anchor="right" auto_hide="false" internal_type="DOCKED" type="DOCKED" visible="false" weight="0.25" sideWeight="0.5" order="1" side_tool="false" content_ui="tabs" />
      <window_info id="Debug" active="false" anchor="bottom" auto_hide="false" internal_type="DOCKED" type="DOCKED" visible="false" weight="0.4" sideWeight="0.5" order="8" side_tool="false" content_ui="tabs" />
=======
    <frame x="-9" y="-9" width="1924" height="1048" extended-state="0" />
    <editor active="true" />
    <layout>
      <window_info id="Project" active="false" anchor="left" auto_hide="false" internal_type="DOCKED" type="DOCKED" visible="true" show_stripe_button="true" weight="0.2368281" sideWeight="0.49532712" order="0" side_tool="false" content_ui="combo" />
      <window_info id="TODO" active="false" anchor="bottom" auto_hide="false" internal_type="DOCKED" type="DOCKED" visible="false" show_stripe_button="true" weight="0.33" sideWeight="0.5" order="11" side_tool="false" content_ui="tabs" />
      <window_info id="Event Log" active="false" anchor="bottom" auto_hide="false" internal_type="DOCKED" type="DOCKED" visible="false" show_stripe_button="true" weight="0.33" sideWeight="0.5" order="0" side_tool="true" content_ui="tabs" />
      <window_info id="Python Console" active="false" anchor="bottom" auto_hide="false" internal_type="DOCKED" type="DOCKED" visible="false" show_stripe_button="true" weight="0.33" sideWeight="0.5" order="2" side_tool="false" content_ui="tabs" />
      <window_info id="Version Control" active="false" anchor="bottom" auto_hide="false" internal_type="DOCKED" type="DOCKED" visible="false" show_stripe_button="true" weight="0.33" sideWeight="0.5" order="3" side_tool="false" content_ui="tabs" />
      <window_info id="Structure" active="false" anchor="left" auto_hide="false" internal_type="DOCKED" type="DOCKED" visible="false" show_stripe_button="true" weight="0.25" sideWeight="0.5" order="1" side_tool="false" content_ui="tabs" />
      <window_info id="Terminal" active="false" anchor="bottom" auto_hide="false" internal_type="DOCKED" type="DOCKED" visible="false" show_stripe_button="true" weight="0.33" sideWeight="0.5" order="4" side_tool="false" content_ui="tabs" />
      <window_info id="Favorites" active="false" anchor="left" auto_hide="false" internal_type="DOCKED" type="DOCKED" visible="false" show_stripe_button="true" weight="0.23718965" sideWeight="0.5046729" order="2" side_tool="true" content_ui="tabs" />
      <window_info id="Cvs" active="false" anchor="bottom" auto_hide="false" internal_type="DOCKED" type="DOCKED" visible="false" show_stripe_button="true" weight="0.25" sideWeight="0.5" order="9" side_tool="false" content_ui="tabs" />
      <window_info id="Message" active="false" anchor="bottom" auto_hide="false" internal_type="DOCKED" type="DOCKED" visible="false" show_stripe_button="true" weight="0.33" sideWeight="0.5" order="5" side_tool="false" content_ui="tabs" />
      <window_info id="Commander" active="false" anchor="right" auto_hide="false" internal_type="SLIDING" type="SLIDING" visible="false" show_stripe_button="true" weight="0.4" sideWeight="0.5" order="0" side_tool="false" content_ui="tabs" />
      <window_info id="Application Servers" active="false" anchor="bottom" auto_hide="false" internal_type="DOCKED" type="DOCKED" visible="false" show_stripe_button="true" weight="0.33" sideWeight="0.5" order="1" side_tool="false" content_ui="tabs" />
      <window_info id="Inspection" active="false" anchor="bottom" auto_hide="false" internal_type="DOCKED" type="DOCKED" visible="false" show_stripe_button="true" weight="0.4" sideWeight="0.5" order="10" side_tool="false" content_ui="tabs" />
      <window_info id="Run" active="false" anchor="bottom" auto_hide="false" internal_type="DOCKED" type="DOCKED" visible="false" show_stripe_button="true" weight="0.33" sideWeight="0.5" order="7" side_tool="false" content_ui="tabs" />
      <window_info id="Hierarchy" active="false" anchor="right" auto_hide="false" internal_type="DOCKED" type="DOCKED" visible="false" show_stripe_button="true" weight="0.25" sideWeight="0.5" order="2" side_tool="false" content_ui="combo" />
      <window_info id="Find" active="false" anchor="bottom" auto_hide="false" internal_type="DOCKED" type="DOCKED" visible="false" show_stripe_button="true" weight="0.33" sideWeight="0.5" order="6" side_tool="false" content_ui="tabs" />
      <window_info id="Ant Build" active="false" anchor="right" auto_hide="false" internal_type="DOCKED" type="DOCKED" visible="false" show_stripe_button="true" weight="0.25" sideWeight="0.5" order="1" side_tool="false" content_ui="tabs" />
      <window_info id="Debug" active="false" anchor="bottom" auto_hide="false" internal_type="DOCKED" type="DOCKED" visible="false" show_stripe_button="true" weight="0.4" sideWeight="0.5" order="8" side_tool="false" content_ui="tabs" />
>>>>>>> 0f46e987
    </layout>
    <layout-to-restore>
      <window_info id="TODO" active="false" anchor="bottom" auto_hide="false" internal_type="DOCKED" type="DOCKED" visible="false" show_stripe_button="true" weight="0.33" sideWeight="0.5" order="11" side_tool="false" content_ui="tabs" />
      <window_info id="Cvs" active="false" anchor="bottom" auto_hide="false" internal_type="DOCKED" type="DOCKED" visible="false" show_stripe_button="true" weight="0.25" sideWeight="0.5" order="9" side_tool="false" content_ui="tabs" />
      <window_info id="Message" active="false" anchor="bottom" auto_hide="false" internal_type="DOCKED" type="DOCKED" visible="false" show_stripe_button="true" weight="0.33" sideWeight="0.5" order="5" side_tool="false" content_ui="tabs" />
      <window_info id="Commander" active="false" anchor="right" auto_hide="false" internal_type="SLIDING" type="SLIDING" visible="false" show_stripe_button="true" weight="0.4" sideWeight="0.5" order="0" side_tool="false" content_ui="tabs" />
      <window_info id="Event Log" active="false" anchor="bottom" auto_hide="false" internal_type="DOCKED" type="DOCKED" visible="false" show_stripe_button="true" weight="0.33" sideWeight="0.5" order="0" side_tool="true" content_ui="tabs" />
      <window_info id="Application Servers" active="false" anchor="bottom" auto_hide="false" internal_type="DOCKED" type="DOCKED" visible="false" show_stripe_button="true" weight="0.33" sideWeight="0.5" order="1" side_tool="false" content_ui="tabs" />
      <window_info id="Inspection" active="false" anchor="bottom" auto_hide="false" internal_type="DOCKED" type="DOCKED" visible="false" show_stripe_button="true" weight="0.4" sideWeight="0.5" order="10" side_tool="false" content_ui="tabs" />
      <window_info id="Python Console" active="false" anchor="bottom" auto_hide="false" internal_type="DOCKED" type="DOCKED" visible="false" show_stripe_button="true" weight="0.33" sideWeight="0.5" order="2" side_tool="false" content_ui="tabs" />
      <window_info id="Version Control" active="false" anchor="bottom" auto_hide="false" internal_type="DOCKED" type="DOCKED" visible="false" show_stripe_button="true" weight="0.33" sideWeight="0.5" order="3" side_tool="false" content_ui="tabs" />
      <window_info id="Run" active="false" anchor="bottom" auto_hide="false" internal_type="DOCKED" type="DOCKED" visible="false" show_stripe_button="true" weight="0.33" sideWeight="0.5" order="7" side_tool="false" content_ui="tabs" />
      <window_info id="Terminal" active="false" anchor="bottom" auto_hide="false" internal_type="DOCKED" type="DOCKED" visible="false" show_stripe_button="true" weight="0.33" sideWeight="0.5" order="4" side_tool="false" content_ui="tabs" />
      <window_info id="Project" active="false" anchor="left" auto_hide="false" internal_type="DOCKED" type="DOCKED" visible="true" show_stripe_button="true" weight="0.24421732" sideWeight="0.5" order="1" side_tool="false" content_ui="combo" />
      <window_info id="Hierarchy" active="false" anchor="right" auto_hide="false" internal_type="DOCKED" type="DOCKED" visible="false" show_stripe_button="true" weight="0.25" sideWeight="0.5" order="2" side_tool="false" content_ui="combo" />
      <window_info id="Find" active="false" anchor="bottom" auto_hide="false" internal_type="DOCKED" type="DOCKED" visible="false" show_stripe_button="true" weight="0.33" sideWeight="0.5" order="6" side_tool="false" content_ui="tabs" />
      <window_info id="Structure" active="false" anchor="left" auto_hide="false" internal_type="DOCKED" type="DOCKED" visible="false" show_stripe_button="true" weight="0.25" sideWeight="0.5" order="2" side_tool="false" content_ui="tabs" />
      <window_info id="Ant Build" active="false" anchor="right" auto_hide="false" internal_type="DOCKED" type="DOCKED" visible="false" show_stripe_button="true" weight="0.25" sideWeight="0.5" order="1" side_tool="false" content_ui="tabs" />
      <window_info id="Favorites" active="false" anchor="left" auto_hide="false" internal_type="DOCKED" type="DOCKED" visible="false" show_stripe_button="true" weight="0.33" sideWeight="0.5" order="0" side_tool="true" content_ui="tabs" />
      <window_info id="Debug" active="false" anchor="bottom" auto_hide="false" internal_type="DOCKED" type="DOCKED" visible="false" show_stripe_button="true" weight="0.4" sideWeight="0.5" order="8" side_tool="false" content_ui="tabs" />
    </layout-to-restore>
  </component>
  <component name="Vcs.Log.UiProperties">
    <option name="RECENTLY_FILTERED_USER_GROUPS">
      <collection />
    </option>
    <option name="RECENTLY_FILTERED_BRANCH_GROUPS">
      <collection />
    </option>
  </component>
  <component name="VcsContentAnnotationSettings">
    <option name="myLimit" value="2678400000" />
  </component>
  <component name="XDebuggerManager">
    <breakpoint-manager />
    <watches-manager />
  </component>
  <component name="editorHistoryManager">
    <entry file="file://$PROJECT_DIR$/Shooter/Flywheels.py">
      <provider selected="true" editor-type-id="text-editor">
        <state vertical-scroll-proportion="0.0">
          <caret line="0" column="0" selection-start-line="0" selection-start-column="0" selection-end-line="0" selection-end-column="0" />
          <folding />
        </state>
      </provider>
    </entry>
    <entry file="file://$PROJECT_DIR$/Shooter/Intake.py">
      <provider selected="true" editor-type-id="text-editor">
        <state vertical-scroll-proportion="0.0">
          <caret line="12" column="26" selection-start-line="12" selection-start-column="26" selection-end-line="12" selection-end-column="26" />
        </state>
      </provider>
    </entry>
    <entry file="file://$PROJECT_DIR$/robot.py">
      <provider selected="true" editor-type-id="text-editor">
        <state vertical-scroll-proportion="0.0">
<<<<<<< HEAD
=======
          <caret line="65" column="12" selection-start-line="65" selection-start-column="12" selection-end-line="65" selection-end-column="12" />
          <folding>
            <element signature="e#30#41#0" expanded="true" />
          </folding>
        </state>
      </provider>
    </entry>
    <entry file="file://$PROJECT_DIR$/globalListener.py">
      <provider selected="true" editor-type-id="text-editor">
        <state vertical-scroll-proportion="0.0">
          <caret line="30" column="28" selection-start-line="30" selection-start-column="28" selection-end-line="30" selection-end-column="28" />
        </state>
      </provider>
    </entry>
    <entry file="file://$PROJECT_DIR$/Vision.py">
      <provider selected="true" editor-type-id="text-editor">
        <state vertical-scroll-proportion="0.0">
          <caret line="0" column="0" selection-start-line="0" selection-start-column="0" selection-end-line="0" selection-end-column="0" />
        </state>
      </provider>
    </entry>
    <entry file="file://$PROJECT_DIR$/HolonomicDrive/HolonomicDrive.py">
      <provider selected="true" editor-type-id="text-editor">
        <state vertical-scroll-proportion="0.0">
          <caret line="40" column="31" selection-start-line="40" selection-start-column="31" selection-end-line="40" selection-end-column="31" />
          <folding />
        </state>
      </provider>
    </entry>
    <entry file="file://$PROJECT_DIR$/Shooter/ShootController.py">
      <provider selected="true" editor-type-id="text-editor">
        <state vertical-scroll-proportion="0.0">
          <caret line="42" column="0" selection-start-line="42" selection-start-column="0" selection-end-line="42" selection-end-column="0" />
          <folding />
        </state>
      </provider>
    </entry>
    <entry file="file://$PROJECT_DIR$/JoystickLib/joystickLib.py">
      <provider selected="true" editor-type-id="text-editor">
        <state vertical-scroll-proportion="0.0">
          <caret line="0" column="0" selection-start-line="0" selection-start-column="0" selection-end-line="0" selection-end-column="0" />
        </state>
      </provider>
    </entry>
    <entry file="file://$PROJECT_DIR$/JoystickLib/Gamepad.py">
      <provider selected="true" editor-type-id="text-editor">
        <state vertical-scroll-proportion="0.0">
          <caret line="25" column="36" selection-start-line="25" selection-start-column="36" selection-end-line="25" selection-end-column="36" />
        </state>
      </provider>
    </entry>
    <entry file="file://$PROJECT_DIR$/Shooter/Flywheels.py">
      <provider selected="true" editor-type-id="text-editor">
        <state vertical-scroll-proportion="0.0">
          <caret line="48" column="24" selection-start-line="48" selection-start-column="24" selection-end-line="48" selection-end-column="24" />
          <folding />
        </state>
      </provider>
    </entry>
    <entry file="file://$PROJECT_DIR$/Shooter/Intake.py">
      <provider selected="true" editor-type-id="text-editor">
        <state vertical-scroll-proportion="0.0">
          <caret line="12" column="26" selection-start-line="12" selection-start-column="26" selection-end-line="12" selection-end-column="26" />
        </state>
      </provider>
    </entry>
    <entry file="file://$PROJECT_DIR$/robot.py">
      <provider selected="true" editor-type-id="text-editor">
        <state vertical-scroll-proportion="0.0">
          <caret line="75" column="53" selection-start-line="75" selection-start-column="53" selection-end-line="75" selection-end-column="53" />
          <folding>
            <element signature="e#30#41#0" expanded="true" />
          </folding>
        </state>
      </provider>
    </entry>
    <entry file="file://$PROJECT_DIR$/HolonomicDrive/HolonomicDrive.py">
      <provider selected="true" editor-type-id="text-editor">
        <state vertical-scroll-proportion="0.0">
>>>>>>> 0f46e987
          <caret line="0" column="0" selection-start-line="0" selection-start-column="0" selection-end-line="0" selection-end-column="0" />
          <folding />
        </state>
      </provider>
    </entry>
    <entry file="file://$PROJECT_DIR$/Shooter/ShootController.py">
      <provider selected="true" editor-type-id="text-editor">
        <state vertical-scroll-proportion="0.0">
          <caret line="42" column="0" selection-start-line="42" selection-start-column="0" selection-end-line="42" selection-end-column="0" />
          <folding />
        </state>
      </provider>
    </entry>
    <entry file="file://$PROJECT_DIR$/JoystickLib/joystickLib.py">
      <provider selected="true" editor-type-id="text-editor">
        <state vertical-scroll-proportion="0.0">
          <caret line="0" column="0" selection-start-line="0" selection-start-column="0" selection-end-line="0" selection-end-column="0" />
        </state>
      </provider>
    </entry>
    <entry file="file://$PROJECT_DIR$/JoystickLib/Gamepad.py">
      <provider selected="true" editor-type-id="text-editor">
        <state vertical-scroll-proportion="0.0">
          <caret line="25" column="36" selection-start-line="25" selection-start-column="36" selection-end-line="25" selection-end-column="36" />
        </state>
      </provider>
    </entry>
    <entry file="file://$PROJECT_DIR$/Shooter/Flywheels.py">
      <provider selected="true" editor-type-id="text-editor">
        <state vertical-scroll-proportion="0.0">
          <caret line="9" column="30" selection-start-line="9" selection-start-column="30" selection-end-line="9" selection-end-column="30" />
          <folding />
        </state>
      </provider>
    </entry>
    <entry file="file://$PROJECT_DIR$/Shooter/Intake.py">
      <provider selected="true" editor-type-id="text-editor">
        <state vertical-scroll-proportion="0.0">
          <caret line="12" column="26" selection-start-line="12" selection-start-column="26" selection-end-line="12" selection-end-column="26" />
        </state>
      </provider>
    </entry>
    <entry file="file://$PROJECT_DIR$/robot.py">
      <provider selected="true" editor-type-id="text-editor">
        <state vertical-scroll-proportion="0.0">
          <caret line="0" column="0" selection-start-line="0" selection-start-column="0" selection-end-line="0" selection-end-column="0" />
          <folding />
        </state>
      </provider>
    </entry>
<<<<<<< HEAD
=======
    <entry file="file://$PROJECT_DIR$/JoystickLib/joystickLib.py">
      <provider selected="true" editor-type-id="text-editor">
        <state vertical-scroll-proportion="0.0">
          <caret line="0" column="0" selection-start-line="0" selection-start-column="0" selection-end-line="0" selection-end-column="0" />
        </state>
      </provider>
    </entry>
    <entry file="file://$PROJECT_DIR$/JoystickLib/Gamepad.py">
      <provider selected="true" editor-type-id="text-editor">
        <state vertical-scroll-proportion="0.0">
          <caret line="25" column="36" selection-start-line="25" selection-start-column="36" selection-end-line="25" selection-end-column="36" />
        </state>
      </provider>
    </entry>
    <entry file="file://$PROJECT_DIR$/Shooter/Flywheels.py">
      <provider selected="true" editor-type-id="text-editor">
        <state vertical-scroll-proportion="0.0">
          <caret line="9" column="30" selection-start-line="9" selection-start-column="30" selection-end-line="9" selection-end-column="30" />
          <folding />
        </state>
      </provider>
    </entry>
    <entry file="file://$PROJECT_DIR$/Shooter/Intake.py">
      <provider selected="true" editor-type-id="text-editor">
        <state vertical-scroll-proportion="0.0">
          <caret line="12" column="26" selection-start-line="12" selection-start-column="26" selection-end-line="12" selection-end-column="26" />
        </state>
      </provider>
    </entry>
    <entry file="file://$PROJECT_DIR$/robot.py">
      <provider selected="true" editor-type-id="text-editor">
        <state vertical-scroll-proportion="0.0">
          <caret line="0" column="0" selection-start-line="0" selection-start-column="0" selection-end-line="0" selection-end-column="0" />
          <folding>
            <element signature="e#30#41#0" expanded="true" />
          </folding>
        </state>
      </provider>
    </entry>
>>>>>>> 0f46e987
    <entry file="file://$PROJECT_DIR$/Shooter/Flywheels.py">
      <provider selected="true" editor-type-id="text-editor">
        <state vertical-scroll-proportion="0.0">
          <caret line="9" column="31" selection-start-line="9" selection-start-column="31" selection-end-line="9" selection-end-column="31" />
          <folding />
        </state>
      </provider>
    </entry>
    <entry file="file://$PROJECT_DIR$/Shooter/Intake.py">
      <provider selected="true" editor-type-id="text-editor">
        <state vertical-scroll-proportion="0.0">
          <caret line="12" column="26" selection-start-line="12" selection-start-column="26" selection-end-line="12" selection-end-column="26" />
        </state>
      </provider>
    </entry>
    <entry file="file://$PROJECT_DIR$/robot.py">
      <provider selected="true" editor-type-id="text-editor">
        <state vertical-scroll-proportion="0.0">
          <caret line="88" column="63" selection-start-line="88" selection-start-column="63" selection-end-line="88" selection-end-column="63" />
          <folding />
        </state>
      </provider>
    </entry>
    <entry file="file://$PROJECT_DIR$/JoystickLib/Gamepad.py">
      <provider selected="true" editor-type-id="text-editor">
        <state vertical-scroll-proportion="0.0">
          <caret line="0" column="0" selection-start-line="0" selection-start-column="0" selection-end-line="0" selection-end-column="0" />
        </state>
      </provider>
    </entry>
    <entry file="file://$PROJECT_DIR$/Shooter/ShootController.py">
      <provider selected="true" editor-type-id="text-editor">
        <state vertical-scroll-proportion="0.0">
          <caret line="13" column="43" selection-start-line="13" selection-start-column="43" selection-end-line="13" selection-end-column="43" />
          <folding />
        </state>
      </provider>
    </entry>
    <entry file="file://$PROJECT_DIR$/robot.py">
      <provider selected="true" editor-type-id="text-editor">
        <state vertical-scroll-proportion="0.0">
          <caret line="0" column="0" selection-start-line="0" selection-start-column="0" selection-end-line="0" selection-end-column="0" />
          <folding />
        </state>
      </provider>
    </entry>
    <entry file="file://$PROJECT_DIR$/JoystickLib/Gamepad.py">
      <provider selected="true" editor-type-id="text-editor">
        <state vertical-scroll-proportion="0.0">
          <caret line="44" column="21" selection-start-line="44" selection-start-column="21" selection-end-line="44" selection-end-column="21" />
        </state>
      </provider>
    </entry>
    <entry file="file://$PROJECT_DIR$/Shooter/ShootController.py">
      <provider selected="true" editor-type-id="text-editor">
        <state vertical-scroll-proportion="0.0">
          <caret line="24" column="36" selection-start-line="24" selection-start-column="36" selection-end-line="24" selection-end-column="36" />
          <folding />
        </state>
      </provider>
    </entry>
    <entry file="file://$PROJECT_DIR$/Shooter/Flywheels.py">
      <provider selected="true" editor-type-id="text-editor">
        <state vertical-scroll-proportion="0.0">
          <caret line="49" column="34" selection-start-line="49" selection-start-column="34" selection-end-line="49" selection-end-column="34" />
          <folding />
        </state>
      </provider>
    </entry>
    <entry file="file://$PROJECT_DIR$/JoystickLib/joystickLib.py">
      <provider selected="true" editor-type-id="text-editor">
        <state vertical-scroll-proportion="0.0">
          <caret line="0" column="0" selection-start-line="0" selection-start-column="0" selection-end-line="0" selection-end-column="0" />
        </state>
      </provider>
    </entry>
    <entry file="file://$PROJECT_DIR$/Shooter/Intake.py">
      <provider selected="true" editor-type-id="text-editor">
        <state vertical-scroll-proportion="0.0">
          <caret line="12" column="26" selection-start-line="12" selection-start-column="26" selection-end-line="12" selection-end-column="26" />
        </state>
      </provider>
    </entry>
    <entry file="file://$PROJECT_DIR$/Vision.py">
      <provider selected="true" editor-type-id="text-editor">
        <state vertical-scroll-proportion="0.0">
          <caret line="9" column="36" selection-start-line="9" selection-start-column="36" selection-end-line="9" selection-end-column="36" />
        </state>
      </provider>
    </entry>
    <entry file="file://$PROJECT_DIR$/globalListener.py">
      <provider selected="true" editor-type-id="text-editor">
        <state vertical-scroll-proportion="0.0">
          <caret line="20" column="48" selection-start-line="20" selection-start-column="48" selection-end-line="20" selection-end-column="48" />
        </state>
      </provider>
    </entry>
    <entry file="file://$PROJECT_DIR$/Arm/robot.py">
      <provider selected="true" editor-type-id="text-editor">
        <state vertical-scroll-proportion="0.454435">
          <caret line="19" column="0" selection-start-line="19" selection-start-column="0" selection-end-line="19" selection-end-column="0" />
        </state>
      </provider>
    </entry>
    <entry file="file://$PROJECT_DIR$/HolonomicDrive/__init__.py">
      <provider selected="true" editor-type-id="text-editor">
        <state vertical-scroll-proportion="0.02673147">
          <caret line="1" column="0" selection-start-line="1" selection-start-column="0" selection-end-line="1" selection-end-column="0" />
        </state>
      </provider>
    </entry>
    <entry file="file://$PROJECT_DIR$/Shooter/Intake.py">
      <provider selected="true" editor-type-id="text-editor">
        <state vertical-scroll-proportion="0.0">
          <caret line="12" column="26" selection-start-line="12" selection-start-column="26" selection-end-line="12" selection-end-column="26" />
          <folding />
        </state>
      </provider>
    </entry>
    <entry file="file://$PROJECT_DIR$/JoystickLib/Gamepad.py">
      <provider selected="true" editor-type-id="text-editor">
        <state vertical-scroll-proportion="0.0">
          <caret line="35" column="47" selection-start-line="35" selection-start-column="47" selection-end-line="35" selection-end-column="47" />
          <folding />
        </state>
      </provider>
    </entry>
<<<<<<< HEAD
    <entry file="file://$USER_HOME$/PycharmProjects/Various Test Code/NetworkTables/robot.py">
      <provider selected="true" editor-type-id="text-editor">
        <state vertical-scroll-proportion="0.0">
          <caret line="14" column="26" selection-start-line="14" selection-start-column="26" selection-end-line="14" selection-end-column="26" />
          <folding>
            <element signature="e#22#35#0" expanded="true" />
          </folding>
        </state>
      </provider>
    </entry>
    <entry file="file://$PROJECT_DIR$/robot.py">
      <provider selected="true" editor-type-id="text-editor">
        <state vertical-scroll-proportion="0.0">
          <caret line="120" column="53" selection-start-line="120" selection-start-column="53" selection-end-line="120" selection-end-column="53" />
=======
    <entry file="file://$PROJECT_DIR$/Arm/__init__.py">
      <provider selected="true" editor-type-id="text-editor">
        <state vertical-scroll-proportion="0.0">
          <caret line="0" column="0" selection-start-line="0" selection-start-column="0" selection-end-line="0" selection-end-column="0" />
        </state>
      </provider>
    </entry>
    <entry file="file://$PROJECT_DIR$/TheArm.py">
      <provider selected="true" editor-type-id="text-editor">
        <state vertical-scroll-proportion="0.0">
          <caret line="39" column="6" selection-start-line="39" selection-start-column="6" selection-end-line="39" selection-end-column="6" />
        </state>
      </provider>
    </entry>
    <entry file="file://$PROJECT_DIR$/NewArm/robot.py">
      <provider selected="true" editor-type-id="text-editor">
        <state vertical-scroll-proportion="0.0">
          <caret line="0" column="0" selection-start-line="0" selection-start-column="0" selection-end-line="0" selection-end-column="0" />
          <folding />
        </state>
      </provider>
    </entry>
    <entry file="file://$PROJECT_DIR$/Lifter/Lifter.py">
      <provider selected="true" editor-type-id="text-editor">
        <state vertical-scroll-proportion="0.0">
          <caret line="6" column="45" selection-start-line="6" selection-start-column="45" selection-end-line="6" selection-end-column="45" />
>>>>>>> 0f46e987
          <folding />
        </state>
      </provider>
    </entry>
    <entry file="file://$PROJECT_DIR$/Shooter/ShootController.py">
      <provider selected="true" editor-type-id="text-editor">
<<<<<<< HEAD
        <state vertical-scroll-proportion="71.47059">
          <caret line="37" column="39" selection-start-line="37" selection-start-column="39" selection-end-line="37" selection-end-column="39" />
=======
        <state vertical-scroll-proportion="0.0">
          <caret line="39" column="44" selection-start-line="39" selection-start-column="44" selection-end-line="39" selection-end-column="44" />
>>>>>>> 0f46e987
          <folding />
        </state>
      </provider>
    </entry>
<<<<<<< HEAD
    <entry file="file://$PROJECT_DIR$/Shooter/ShootController.py">
=======
    <entry file="file://$PROJECT_DIR$/Shooter/Flywheels.py">
      <provider selected="true" editor-type-id="text-editor">
        <state vertical-scroll-proportion="0.0">
          <caret line="7" column="72" selection-start-line="7" selection-start-column="72" selection-end-line="7" selection-end-column="72" />
          <folding />
        </state>
      </provider>
    </entry>
    <entry file="file://$PROJECT_DIR$/TheNewArm.py">
>>>>>>> 0f46e987
      <provider selected="true" editor-type-id="text-editor">
        <state vertical-scroll-proportion="0.0">
          <caret line="12" column="30" selection-start-line="12" selection-start-column="30" selection-end-line="12" selection-end-column="30" />
          <folding />
        </state>
      </provider>
    </entry>
<<<<<<< HEAD
    <entry file="file://$PROJECT_DIR$/Shooter/Flywheels.py">
      <provider selected="true" editor-type-id="text-editor">
        <state vertical-scroll-proportion="0.0">
          <caret line="9" column="31" selection-start-line="9" selection-start-column="31" selection-end-line="9" selection-end-column="31" />
          <folding />
        </state>
      </provider>
    </entry>
    <entry file="file://$PROJECT_DIR$/Arm/robot.py">
      <provider selected="true" editor-type-id="text-editor">
        <state vertical-scroll-proportion="0.4981685">
          <caret line="25" column="76" selection-start-line="25" selection-start-column="76" selection-end-line="25" selection-end-column="76" />
=======
    <entry file="file://$PROJECT_DIR$/HolonomicDrive/HolonomicDrive.py">
      <provider selected="true" editor-type-id="text-editor">
        <state vertical-scroll-proportion="0.0">
          <caret line="4" column="19" selection-start-line="4" selection-start-column="19" selection-end-line="4" selection-end-column="19" />
          <folding />
        </state>
      </provider>
    </entry>
    <entry file="file://$PROJECT_DIR$/robot.py">
      <provider selected="true" editor-type-id="text-editor">
        <state vertical-scroll-proportion="0.0">
          <caret line="124" column="35" selection-start-line="124" selection-start-column="35" selection-end-line="124" selection-end-column="35" />
          <folding>
            <element signature="e#30#41#0" expanded="true" />
          </folding>
        </state>
      </provider>
    </entry>
    <entry file="file://$PROJECT_DIR$/NewArm/NewArmControl.py">
      <provider selected="true" editor-type-id="text-editor">
        <state vertical-scroll-proportion="0.40097207">
          <caret line="33" column="8" selection-start-line="33" selection-start-column="8" selection-end-line="33" selection-end-column="8" />
>>>>>>> 0f46e987
          <folding />
        </state>
      </provider>
    </entry>
  </component>
</project><|MERGE_RESOLUTION|>--- conflicted
+++ resolved
@@ -20,64 +20,29 @@
     <favorites_list name="CompetitionBot2016" />
   </component>
   <component name="FileEditorManager">
-<<<<<<< HEAD
-    <leaf>
-      <file leaf-file-name="robot.py" pinned="false" current-in-tab="false">
-        <entry file="file://$PROJECT_DIR$/robot.py">
-          <provider selected="true" editor-type-id="text-editor">
-            <state vertical-scroll-proportion="0.0">
-              <caret line="120" column="53" selection-start-line="120" selection-start-column="53" selection-end-line="120" selection-end-column="53" />
-              <folding />
-            </state>
-          </provider>
-        </entry>
-      </file>
-      <file leaf-file-name="HolonomicDrive.py" pinned="false" current-in-tab="false">
-        <entry file="file://$PROJECT_DIR$/HolonomicDrive/HolonomicDrive.py">
-          <provider selected="true" editor-type-id="text-editor">
-            <state vertical-scroll-proportion="71.47059">
-              <caret line="37" column="39" selection-start-line="37" selection-start-column="39" selection-end-line="37" selection-end-column="39" />
-=======
     <leaf SIDE_TABS_SIZE_LIMIT_KEY="375">
       <file leaf-file-name="HolonomicDrive.py" pinned="false" current-in-tab="false">
         <entry file="file://$PROJECT_DIR$/HolonomicDrive/HolonomicDrive.py">
           <provider selected="true" editor-type-id="text-editor">
             <state vertical-scroll-proportion="0.0">
               <caret line="4" column="19" selection-start-line="4" selection-start-column="19" selection-end-line="4" selection-end-column="19" />
->>>>>>> 0f46e987
               <folding />
             </state>
           </provider>
         </entry>
       </file>
-<<<<<<< HEAD
-      <file leaf-file-name="robot.py" pinned="false" current-in-tab="false">
-        <entry file="file://$USER_HOME$/PycharmProjects/Various Test Code/NetworkTables/robot.py">
-          <provider selected="true" editor-type-id="text-editor">
-            <state vertical-scroll-proportion="0.0">
-              <caret line="14" column="26" selection-start-line="14" selection-start-column="26" selection-end-line="14" selection-end-column="26" />
-              <folding>
-                <element signature="e#22#35#0" expanded="true" />
-              </folding>
-=======
       <file leaf-file-name="ShootController.py" pinned="false" current-in-tab="false">
         <entry file="file://$PROJECT_DIR$/Shooter/ShootController.py">
           <provider selected="true" editor-type-id="text-editor">
             <state vertical-scroll-proportion="0.0">
               <caret line="39" column="44" selection-start-line="39" selection-start-column="44" selection-end-line="39" selection-end-column="44" />
               <folding />
->>>>>>> 0f46e987
             </state>
           </provider>
         </entry>
       </file>
-<<<<<<< HEAD
-      <file leaf-file-name="ShootController.py" pinned="false" current-in-tab="false">
-        <entry file="file://$PROJECT_DIR$/Shooter/ShootController.py">
-=======
       <file leaf-file-name="Flywheels.py" pinned="false" current-in-tab="false">
         <entry file="file://$PROJECT_DIR$/Shooter/Flywheels.py">
->>>>>>> 0f46e987
           <provider selected="true" editor-type-id="text-editor">
             <state vertical-scroll-proportion="0.0">
               <caret line="7" column="72" selection-start-line="7" selection-start-column="72" selection-end-line="7" selection-end-column="72" />
@@ -108,37 +73,21 @@
           </provider>
         </entry>
       </file>
-<<<<<<< HEAD
-      <file leaf-file-name="Flywheels.py" pinned="false" current-in-tab="false">
-        <entry file="file://$PROJECT_DIR$/Shooter/Flywheels.py">
-          <provider selected="true" editor-type-id="text-editor">
-            <state vertical-scroll-proportion="0.0">
-              <caret line="9" column="31" selection-start-line="9" selection-start-column="31" selection-end-line="9" selection-end-column="31" />
-=======
       <file leaf-file-name="TheNewArm.py" pinned="false" current-in-tab="false">
         <entry file="file://$PROJECT_DIR$/TheNewArm.py">
           <provider selected="true" editor-type-id="text-editor">
             <state vertical-scroll-proportion="0.0">
               <caret line="12" column="30" selection-start-line="12" selection-start-column="30" selection-end-line="12" selection-end-column="30" />
->>>>>>> 0f46e987
               <folding />
             </state>
           </provider>
         </entry>
       </file>
-<<<<<<< HEAD
-      <file leaf-file-name="robot.py" pinned="false" current-in-tab="true">
-        <entry file="file://$PROJECT_DIR$/Arm/robot.py">
-          <provider selected="true" editor-type-id="text-editor">
-            <state vertical-scroll-proportion="0.4981685">
-              <caret line="25" column="76" selection-start-line="25" selection-start-column="76" selection-end-line="25" selection-end-column="76" />
-=======
       <file leaf-file-name="robot.py" pinned="false" current-in-tab="false">
         <entry file="file://$PROJECT_DIR$/NewArm/robot.py">
           <provider selected="true" editor-type-id="text-editor">
             <state vertical-scroll-proportion="0.0">
               <caret line="0" column="0" selection-start-line="0" selection-start-column="0" selection-end-line="0" selection-end-column="0" />
->>>>>>> 0f46e987
               <folding />
             </state>
           </provider>
@@ -188,11 +137,6 @@
         <option value="$PROJECT_DIR$/globalListener.py" />
         <option value="$PROJECT_DIR$/JeffMode/Vision.py" />
         <option value="$PROJECT_DIR$/Vision.py" />
-<<<<<<< HEAD
-        <option value="$PROJECT_DIR$/Shooter/Flywheels.py" />
-        <option value="$PROJECT_DIR$/robot.py" />
-        <option value="$PROJECT_DIR$/Arm/robot.py" />
-=======
         <option value="$PROJECT_DIR$/Arm.py" />
         <option value="$PROJECT_DIR$/TheArm.py" />
         <option value="$PROJECT_DIR$/Arm/robot.py" />
@@ -203,7 +147,6 @@
         <option value="$PROJECT_DIR$/HolonomicDrive/HolonomicDrive.py" />
         <option value="$PROJECT_DIR$/robot.py" />
         <option value="$PROJECT_DIR$/NewArm/NewArmControl.py" />
->>>>>>> 0f46e987
       </list>
     </option>
   </component>
@@ -211,15 +154,10 @@
     <order />
   </component>
   <component name="ProjectFrameBounds">
-<<<<<<< HEAD
-    <option name="width" value="1920" />
-    <option name="height" value="1032" />
-=======
     <option name="x" value="-9" />
     <option name="y" value="-9" />
     <option name="width" value="1924" />
     <option name="height" value="1048" />
->>>>>>> 0f46e987
   </component>
   <component name="ProjectLevelVcsManager" settingsEditedManually="false">
     <OptionsSetting value="true" id="Add" />
@@ -513,29 +451,6 @@
     <servers />
   </component>
   <component name="ToolWindowManager">
-<<<<<<< HEAD
-    <frame x="0" y="0" width="1920" height="1032" extended-state="1" />
-    <editor active="true" />
-    <layout>
-      <window_info id="Project" active="false" anchor="left" auto_hide="false" internal_type="DOCKED" type="DOCKED" visible="true" weight="0.24667022" sideWeight="0.5" order="1" side_tool="false" content_ui="combo" />
-      <window_info id="TODO" active="false" anchor="bottom" auto_hide="false" internal_type="DOCKED" type="DOCKED" visible="false" weight="0.33" sideWeight="0.5" order="11" side_tool="false" content_ui="tabs" />
-      <window_info id="Event Log" active="false" anchor="bottom" auto_hide="false" internal_type="DOCKED" type="DOCKED" visible="false" weight="0.33" sideWeight="0.5" order="0" side_tool="true" content_ui="tabs" />
-      <window_info id="Application Servers" active="false" anchor="bottom" auto_hide="false" internal_type="DOCKED" type="DOCKED" visible="false" weight="0.33" sideWeight="0.5" order="1" side_tool="false" content_ui="tabs" />
-      <window_info id="Python Console" active="false" anchor="bottom" auto_hide="false" internal_type="DOCKED" type="DOCKED" visible="false" weight="0.33" sideWeight="0.5" order="2" side_tool="false" content_ui="tabs" />
-      <window_info id="Version Control" active="false" anchor="bottom" auto_hide="false" internal_type="DOCKED" type="DOCKED" visible="false" weight="0.33" sideWeight="0.5" order="3" side_tool="false" content_ui="tabs" />
-      <window_info id="Structure" active="false" anchor="left" auto_hide="false" internal_type="DOCKED" type="DOCKED" visible="false" weight="0.25" sideWeight="0.5" order="2" side_tool="false" content_ui="tabs" />
-      <window_info id="Terminal" active="false" anchor="bottom" auto_hide="false" internal_type="DOCKED" type="DOCKED" visible="false" weight="0.33" sideWeight="0.5" order="4" side_tool="false" content_ui="tabs" />
-      <window_info id="Favorites" active="false" anchor="left" auto_hide="false" internal_type="DOCKED" type="DOCKED" visible="false" weight="0.33" sideWeight="0.5" order="0" side_tool="true" content_ui="tabs" />
-      <window_info id="Cvs" active="false" anchor="bottom" auto_hide="false" internal_type="DOCKED" type="DOCKED" visible="false" weight="0.25" sideWeight="0.5" order="9" side_tool="false" content_ui="tabs" />
-      <window_info id="Message" active="false" anchor="bottom" auto_hide="false" internal_type="DOCKED" type="DOCKED" visible="false" weight="0.33" sideWeight="0.5" order="5" side_tool="false" content_ui="tabs" />
-      <window_info id="Commander" active="false" anchor="right" auto_hide="false" internal_type="SLIDING" type="SLIDING" visible="false" weight="0.4" sideWeight="0.5" order="0" side_tool="false" content_ui="tabs" />
-      <window_info id="Inspection" active="false" anchor="bottom" auto_hide="false" internal_type="DOCKED" type="DOCKED" visible="false" weight="0.4" sideWeight="0.5" order="10" side_tool="false" content_ui="tabs" />
-      <window_info id="Run" active="false" anchor="bottom" auto_hide="false" internal_type="DOCKED" type="DOCKED" visible="false" weight="0.33" sideWeight="0.5" order="7" side_tool="false" content_ui="tabs" />
-      <window_info id="Hierarchy" active="false" anchor="right" auto_hide="false" internal_type="DOCKED" type="DOCKED" visible="false" weight="0.25" sideWeight="0.5" order="2" side_tool="false" content_ui="combo" />
-      <window_info id="Find" active="false" anchor="bottom" auto_hide="false" internal_type="DOCKED" type="DOCKED" visible="false" weight="0.33" sideWeight="0.5" order="6" side_tool="false" content_ui="tabs" />
-      <window_info id="Ant Build" active="false" anchor="right" auto_hide="false" internal_type="DOCKED" type="DOCKED" visible="false" weight="0.25" sideWeight="0.5" order="1" side_tool="false" content_ui="tabs" />
-      <window_info id="Debug" active="false" anchor="bottom" auto_hide="false" internal_type="DOCKED" type="DOCKED" visible="false" weight="0.4" sideWeight="0.5" order="8" side_tool="false" content_ui="tabs" />
-=======
     <frame x="-9" y="-9" width="1924" height="1048" extended-state="0" />
     <editor active="true" />
     <layout>
@@ -557,7 +472,6 @@
       <window_info id="Find" active="false" anchor="bottom" auto_hide="false" internal_type="DOCKED" type="DOCKED" visible="false" show_stripe_button="true" weight="0.33" sideWeight="0.5" order="6" side_tool="false" content_ui="tabs" />
       <window_info id="Ant Build" active="false" anchor="right" auto_hide="false" internal_type="DOCKED" type="DOCKED" visible="false" show_stripe_button="true" weight="0.25" sideWeight="0.5" order="1" side_tool="false" content_ui="tabs" />
       <window_info id="Debug" active="false" anchor="bottom" auto_hide="false" internal_type="DOCKED" type="DOCKED" visible="false" show_stripe_button="true" weight="0.4" sideWeight="0.5" order="8" side_tool="false" content_ui="tabs" />
->>>>>>> 0f46e987
     </layout>
     <layout-to-restore>
       <window_info id="TODO" active="false" anchor="bottom" auto_hide="false" internal_type="DOCKED" type="DOCKED" visible="false" show_stripe_button="true" weight="0.33" sideWeight="0.5" order="11" side_tool="false" content_ui="tabs" />
@@ -614,8 +528,6 @@
     <entry file="file://$PROJECT_DIR$/robot.py">
       <provider selected="true" editor-type-id="text-editor">
         <state vertical-scroll-proportion="0.0">
-<<<<<<< HEAD
-=======
           <caret line="65" column="12" selection-start-line="65" selection-start-column="12" selection-end-line="65" selection-end-column="12" />
           <folding>
             <element signature="e#30#41#0" expanded="true" />
@@ -695,7 +607,6 @@
     <entry file="file://$PROJECT_DIR$/HolonomicDrive/HolonomicDrive.py">
       <provider selected="true" editor-type-id="text-editor">
         <state vertical-scroll-proportion="0.0">
->>>>>>> 0f46e987
           <caret line="0" column="0" selection-start-line="0" selection-start-column="0" selection-end-line="0" selection-end-column="0" />
           <folding />
         </state>
@@ -746,8 +657,6 @@
         </state>
       </provider>
     </entry>
-<<<<<<< HEAD
-=======
     <entry file="file://$PROJECT_DIR$/JoystickLib/joystickLib.py">
       <provider selected="true" editor-type-id="text-editor">
         <state vertical-scroll-proportion="0.0">
@@ -787,7 +696,6 @@
         </state>
       </provider>
     </entry>
->>>>>>> 0f46e987
     <entry file="file://$PROJECT_DIR$/Shooter/Flywheels.py">
       <provider selected="true" editor-type-id="text-editor">
         <state vertical-scroll-proportion="0.0">
@@ -915,22 +823,6 @@
         </state>
       </provider>
     </entry>
-<<<<<<< HEAD
-    <entry file="file://$USER_HOME$/PycharmProjects/Various Test Code/NetworkTables/robot.py">
-      <provider selected="true" editor-type-id="text-editor">
-        <state vertical-scroll-proportion="0.0">
-          <caret line="14" column="26" selection-start-line="14" selection-start-column="26" selection-end-line="14" selection-end-column="26" />
-          <folding>
-            <element signature="e#22#35#0" expanded="true" />
-          </folding>
-        </state>
-      </provider>
-    </entry>
-    <entry file="file://$PROJECT_DIR$/robot.py">
-      <provider selected="true" editor-type-id="text-editor">
-        <state vertical-scroll-proportion="0.0">
-          <caret line="120" column="53" selection-start-line="120" selection-start-column="53" selection-end-line="120" selection-end-column="53" />
-=======
     <entry file="file://$PROJECT_DIR$/Arm/__init__.py">
       <provider selected="true" editor-type-id="text-editor">
         <state vertical-scroll-proportion="0.0">
@@ -957,27 +849,18 @@
       <provider selected="true" editor-type-id="text-editor">
         <state vertical-scroll-proportion="0.0">
           <caret line="6" column="45" selection-start-line="6" selection-start-column="45" selection-end-line="6" selection-end-column="45" />
->>>>>>> 0f46e987
           <folding />
         </state>
       </provider>
     </entry>
     <entry file="file://$PROJECT_DIR$/Shooter/ShootController.py">
       <provider selected="true" editor-type-id="text-editor">
-<<<<<<< HEAD
-        <state vertical-scroll-proportion="71.47059">
-          <caret line="37" column="39" selection-start-line="37" selection-start-column="39" selection-end-line="37" selection-end-column="39" />
-=======
-        <state vertical-scroll-proportion="0.0">
-          <caret line="39" column="44" selection-start-line="39" selection-start-column="44" selection-end-line="39" selection-end-column="44" />
->>>>>>> 0f46e987
-          <folding />
-        </state>
-      </provider>
-    </entry>
-<<<<<<< HEAD
-    <entry file="file://$PROJECT_DIR$/Shooter/ShootController.py">
-=======
+        <state vertical-scroll-proportion="0.0">
+          <caret line="39" column="44" selection-start-line="39" 
+          <folding />
+        </state>
+      </provider>
+    </entry>
     <entry file="file://$PROJECT_DIR$/Shooter/Flywheels.py">
       <provider selected="true" editor-type-id="text-editor">
         <state vertical-scroll-proportion="0.0">
@@ -987,7 +870,6 @@
       </provider>
     </entry>
     <entry file="file://$PROJECT_DIR$/TheNewArm.py">
->>>>>>> 0f46e987
       <provider selected="true" editor-type-id="text-editor">
         <state vertical-scroll-proportion="0.0">
           <caret line="12" column="30" selection-start-line="12" selection-start-column="30" selection-end-line="12" selection-end-column="30" />
@@ -995,20 +877,6 @@
         </state>
       </provider>
     </entry>
-<<<<<<< HEAD
-    <entry file="file://$PROJECT_DIR$/Shooter/Flywheels.py">
-      <provider selected="true" editor-type-id="text-editor">
-        <state vertical-scroll-proportion="0.0">
-          <caret line="9" column="31" selection-start-line="9" selection-start-column="31" selection-end-line="9" selection-end-column="31" />
-          <folding />
-        </state>
-      </provider>
-    </entry>
-    <entry file="file://$PROJECT_DIR$/Arm/robot.py">
-      <provider selected="true" editor-type-id="text-editor">
-        <state vertical-scroll-proportion="0.4981685">
-          <caret line="25" column="76" selection-start-line="25" selection-start-column="76" selection-end-line="25" selection-end-column="76" />
-=======
     <entry file="file://$PROJECT_DIR$/HolonomicDrive/HolonomicDrive.py">
       <provider selected="true" editor-type-id="text-editor">
         <state vertical-scroll-proportion="0.0">
@@ -1031,7 +899,6 @@
       <provider selected="true" editor-type-id="text-editor">
         <state vertical-scroll-proportion="0.40097207">
           <caret line="33" column="8" selection-start-line="33" selection-start-column="8" selection-end-line="33" selection-end-column="8" />
->>>>>>> 0f46e987
           <folding />
         </state>
       </provider>
